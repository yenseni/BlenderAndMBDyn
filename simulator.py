# --------------------------------------------------------------------------
# BlenderAndMBDyn
# Copyright (C) 2015 G. Douglas Baldwin - http://www.baldwintechnology.com
# --------------------------------------------------------------------------
# ***** BEGIN GPL LICENSE BLOCK *****
#
#    This file is part of BlenderAndMBDyn.
#
#    BlenderAndMBDyn is free software: you can redistribute it and/or modify
#    it under the terms of the GNU General Public License as published by
#    the Free Software Foundation, either version 3 of the License, or
#    (at your option) any later version.
#
#    BlenderAndMBDyn is distributed in the hope that it will be useful,
#    but WITHOUT ANY WARRANTY; without even the implied warranty of
#    MERCHANTABILITY or FITNESS FOR A PARTICULAR PURPOSE.  See the
#    GNU General Public License for more details.
#
#    You should have received a copy of the GNU General Public License
#    along with BlenderAndMBDyn.  If not, see <http://www.gnu.org/licenses/>.
#
# ***** END GPL LICENCE BLOCK *****
# -------------------------------------------------------------------------- 

if "bpy" in locals():
    import imp
    imp.reload(bpy)
    imp.reload(Operator)
    imp.reload(Entity)
else:
    from .base import bpy, BPY, root_dot, database, Operator, Entity, Bundle, enum_general_data, enum_method, enum_nonlinear_solver, enum_eigenanalysis, enum_abort_after, enum_linear_solver, enum_dummy_steps, enum_output_data, enum_real_time, enum_assembly, enum_job_control, enum_default_output, enum_default_aerodynamic_output, enum_default_beam_output
    from .common import FORMAT
    from bpy_extras.io_utils import ExportHelper
    from mathutils import Matrix
    import subprocess
    from tempfile import TemporaryFile
    from time import sleep, clock
    import os

types = ["Initial value"]

tree = ["Add Simulator", types]

klasses = dict()

class Base(Operator):
    bl_label = "Simulators"
    @classmethod
    def make_list(self, ListItem):
        bpy.types.Scene.simulator_uilist = bpy.props.CollectionProperty(type = ListItem)
        def update(self, context):
            if database.simulator and self.simulator_index < len(database.simulator):
                exec("bpy.ops." + root_dot + "save('INVOKE_DEFAULT')")
        bpy.types.Scene.simulator_index = bpy.props.IntProperty(default=-1, update=update)
    @classmethod
    def delete_list(self):
        del bpy.types.Scene.simulator_uilist
        del bpy.types.Scene.simulator_index
    @classmethod
    def get_uilist(self, context):
        return context.scene.simulator_index, context.scene.simulator_uilist
    def set_index(self, context, value):
        context.scene.simulator_index = value
    def prereqs(self, context):
        pass
    def draw_panel_post(self, context, layout):
        if context.scene.dirty_simulator:
            layout.label("Choose a simulator")
        else:
            layout.operator(root_dot + "simulate")
            if context.scene.clean_log:
                layout.operator(root_dot + "animate")

for t in types:
    class Tester(Base):
        bl_label = t
        @classmethod
        def poll(cls, context):
            return False
        def assign(self, context):
            self.entity = database.simulator[context.scene.simulator_index]
        def store(self, context):
            self.entity = database.simulator[self.index]
        def create_entity(self):
            return Entity(self.name)
    klasses[t] = Tester

class InitialValue(Entity):
    def write_input_file(self, context, directory):
        with open(os.path.join(directory, context.scene.name + ".mbd"), "w") as f:
            database.write_indexes(f)
            f.write(
                "begin: data" +
                ";\n\tproblem: initial value" +
                ";\nend: data" +
                ";\n\nbegin: initial value" +
                ";\n\tinitial time: " + FORMAT(self.initial_time) +
                ";\n\tfinal time: " + ("forever" if self.forever else FORMAT(self.final_time)) +
                ";\n")
            problem_count = len([v for v in [True, self.set_method, self.set_nonlinear_solver,
                self.set_eigenanalysis, self.set_abort_after, self.set_linear_solver,
                self.set_dummy_steps, True, self.set_real_time] if v])
            for link in self.links[:problem_count]:
                link.write(f)
            f.write("end: initial value;\n" +
                "\nbegin: control data;\n")
            for link in self.links[problem_count:]:
                link.write(f)
            database.write_control(f, context)
            f.write("end: control data;\n")
            database.write(f)

class InitialValueOperator(Base):
    bl_label = "Initial value"
    executable_path = bpy.props.StringProperty(name="MBDyn path", description="Path to the MBDyn executable")
<<<<<<< HEAD
    initial_time = bpy.props.FloatProperty(name="Initial time", default=0.0, min=0.0, precision=6, description="When to start simulation (s)")
    forever = bpy.props.BoolProperty(name="Forever")
    final_time = bpy.props.FloatProperty(name="Final time", default=10.0, min=0.0, precision=6, description="When to end simulation (s)")
=======
    initial_time = bpy.props.FloatProperty(name="Initial time", description="When to start simulation (s)", default=0.0, min=0.0, precision=6)
    forever = bpy.props.BoolProperty(name="Forever")
    final_time = bpy.props.FloatProperty(name="Final time", description="When to end simulation (s)", default=10.0, min=0.0, precision=6)
>>>>>>> 0e2b1c2d
    general_data_name = bpy.props.EnumProperty(items=enum_general_data, name="General data")
    general_data_edit = bpy.props.BoolProperty(name="")
    set_method = bpy.props.BoolProperty(name="Set method")
    method_name = bpy.props.EnumProperty(items=enum_method, name="Method")
    method_edit = bpy.props.BoolProperty(name="")
    set_nonlinear_solver = bpy.props.BoolProperty(name="Set nonlinear solver")
    nonlinear_solver_name = bpy.props.EnumProperty(items=enum_nonlinear_solver, name="Nonlinear solver")
    nonlinear_solver_edit = bpy.props.BoolProperty(name="")
    set_eigenanalysis = bpy.props.BoolProperty(name="Set eigenanalysis")
    eigenanalysis_name = bpy.props.EnumProperty(items=enum_eigenanalysis, name="Eigenanalysis")
    eigenanalysis_edit = bpy.props.BoolProperty(name="")
    set_abort_after = bpy.props.BoolProperty(name="Set abort after")
    abort_after_name = bpy.props.EnumProperty(items=enum_abort_after, name="Abort after")
    abort_after_edit = bpy.props.BoolProperty(name="")
    set_linear_solver = bpy.props.BoolProperty(name="Set linear solver")
    linear_solver_name = bpy.props.EnumProperty(items=enum_linear_solver, name="Linear solver")
    linear_solver_edit = bpy.props.BoolProperty(name="")
    set_dummy_steps = bpy.props.BoolProperty(name="Set dummy steps")
    dummy_steps_name = bpy.props.EnumProperty(items=enum_dummy_steps, name="Dummy steps")
    dummy_steps_edit = bpy.props.BoolProperty(name="")
    output_data_name = bpy.props.EnumProperty(items=enum_output_data, name="Output data")
    output_data_edit = bpy.props.BoolProperty(name="")
    set_real_time = bpy.props.BoolProperty(name="Set real time")
    real_time_name = bpy.props.EnumProperty(items=enum_real_time, name="Real time")
    real_time_edit = bpy.props.BoolProperty(name="")
    set_assembly = bpy.props.BoolProperty(name="Set assembly")
    assembly_name = bpy.props.EnumProperty(items=enum_assembly, name="Assembly")
    assembly_edit = bpy.props.BoolProperty(name="")
    job_control_name = bpy.props.EnumProperty(items=enum_job_control, name="Job control")
    job_control_edit = bpy.props.BoolProperty(name="")
    set_default_output = bpy.props.BoolProperty(name="Set default output", default=True)
    default_output_name = bpy.props.EnumProperty(items=enum_default_output, name="Default output")
    default_output_edit = bpy.props.BoolProperty(name="")
    set_default_aerodynamic_output = bpy.props.BoolProperty(name="Set default aerodynamic output")
    default_aerodynamic_output_name = bpy.props.EnumProperty(items=enum_default_aerodynamic_output, name="Default aerodynamic output")
    default_aerodynamic_output_edit = bpy.props.BoolProperty(name="")
    set_default_beam_output = bpy.props.BoolProperty(name="Set beam default output")
    default_beam_output_name = bpy.props.EnumProperty(items=enum_default_beam_output, name="Default beam output")
    default_beam_output_edit = bpy.props.BoolProperty(name="")
    @classmethod
    def poll(self, context):
        return True
    def prereqs(self, context):
        self.drive_exists(context)
        self.meter_drive_exists(context)
        self.general_data_exists(context)
        self.method_exists(context)
        self.nonlinear_solver_exists(context)
        self.eigenanalysis_exists(context)
        self.abort_after_exists(context)
        self.linear_solver_exists(context)
        self.dummy_steps_exists(context)
        self.output_data_exists(context)
        self.real_time_exists(context)
        self.assembly_exists(context)
        self.job_control_exists(context)
        self.default_output_exists(context)
        self.default_aerodynamic_output_exists(context)
        self.default_beam_output_exists(context)
        self.executable_path = BPY.executable_path
    def assign(self, context):
        self.entity = database.simulator[context.scene.simulator_index]
        self.executable_path = BPY.executable_path
        self.initial_time = self.entity.initial_time
        self.forever = self.entity.forever
        self.final_time = self.entity.final_time
        link = iter(self.entity.links)
        self.general_data_name = next(link).name
        self.set_method = self.entity.set_method
        if self.set_method:
            self.method_name = next(link).name
        self.set_nonlinear_solver = self.entity.set_nonlinear_solver
        if self.set_nonlinear_solver:
            self.nonlinear_solver_name = next(link).name
        self.set_eigenanalysis = self.entity.set_eigenanalysis
        if self.set_eigenanalysis:
            self.eigenanalysis_name = next(link).name
        self.set_abort_after = self.entity.set_abort_after
        if self.set_abort_after:
            self.abort_after_name = next(link).name
        self.set_linear_solver = self.entity.set_linear_solver
        if self.set_linear_solver:
            self.linear_solver_name = next(link).name
        self.set_dummy_steps = self.entity.set_dummy_steps
        if self.set_dummy_steps:
            self.dummy_steps_name = next(link).name
        self.output_data_name = next(link).name
        self.set_real_time = self.entity.set_real_time
        if self.set_real_time:
            self.real_time_name = next(link).name
        self.set_assembly = self.entity.set_assembly
        if self.set_assembly:
            self.assembly_name = next(link).name
        self.job_control_name = next(link).name
        self.set_default_output = self.entity.set_default_output
        if self.set_default_output:
            self.default_output_name = next(link).name
        self.set_default_aerodynamic_output = self.entity.set_default_aerodynamic_output
        if self.set_default_aerodynamic_output:
            self.default_aerodynamic_output_name = next(link).name
        self.set_default_beam_output = self.entity.set_default_beam_output
        if self.set_default_beam_output:
            self.default_beam_output_name = next(link).name
    def store(self, context):
        self.entity = database.simulator[self.index]
        BPY.executable_path = self.executable_path
        self.entity.executable_path = self.executable_path
        self.entity.initial_time = self.initial_time
        self.entity.forever = self.forever
        self.entity.final_time = self.final_time
        self.entity.set_method = self.set_method
        self.entity.set_nonlinear_solver = self.set_nonlinear_solver
        self.entity.set_eigenanalysis = self.set_eigenanalysis
        self.entity.set_abort_after = self.set_abort_after
        self.entity.set_linear_solver = self.set_linear_solver
        self.entity.set_dummy_steps = self.set_dummy_steps
        self.entity.set_real_time = self.set_real_time
        self.entity.set_assembly = self.set_assembly
        self.entity.set_default_output = self.set_default_output
        self.entity.set_default_aerodynamic_output = self.set_default_aerodynamic_output
        self.entity.set_default_beam_output = self.set_default_beam_output
        self.entity.unlink_all()
        self.link_definition(context, self.general_data_name, self.general_data_edit)
        if self.set_method:
            self.link_definition(context, self.method_name, self.method_edit)
        if self.set_nonlinear_solver:
            self.link_definition(context, self.nonlinear_solver_name, self.nonlinear_solver_edit)
        if self.set_eigenanalysis:
            self.link_definition(context, self.eigenanalysis_name, self.eigenanalysis_edit)
        if self.set_abort_after:
            self.link_definition(context, self.abort_after_name, self.abort_after_edit)
        if self.set_linear_solver:
            self.link_definition(context, self.linear_solver_name, self.linear_solver_edit)
        if self.set_dummy_steps:
            self.link_definition(context, self.dummy_steps_name, self.dummy_steps_edit)
        self.link_definition(context, self.output_data_name, self.output_data_edit)
        if self.set_real_time:
            self.link_definition(context, self.real_time_name, self.real_time_edit)
        if self.set_assembly:
            self.link_definition(context, self.assembly_name, self.assembly_edit)
        self.link_definition(context, self.job_control_name, self.job_control_edit)
        if self.set_default_output:
            self.link_definition(context, self.default_output_name, self.default_output_edit)
        if self.set_default_aerodynamic_output:
            self.link_definition(context, self.default_aerodynamic_output_name, self.default_aerodynamic_output_edit)
        if self.set_default_beam_output:
            self.link_definition(context, self.default_beam_output_name, self.default_beam_output_edit)
        self.entity.increment_links()
        exec("bpy.ops." + root_dot + "save('INVOKE_DEFAULT')")
    def draw(self, context):
        self.basis = (self.forever, self.set_method, self.set_nonlinear_solver, self.set_eigenanalysis, self.set_abort_after, self.set_linear_solver, self.set_dummy_steps, self.set_real_time, self.set_assembly, self.set_default_output, self.set_default_aerodynamic_output, self.set_default_beam_output)
        layout = self.layout
        layout.prop(self, "executable_path")
        layout.prop(self, "initial_time")
        row = layout.row()
        row.prop(self, "forever")
        if not self.forever:
            row.prop(self, "final_time")
        self.draw_link(layout, "general_data_name", "general_data_edit")
        row = layout.row()
        row.prop(self, "set_method")
        if self.set_method:
            self.draw_link(row, "method_name", "method_edit")
        row = layout.row()
        row.prop(self, "set_nonlinear_solver")
        if self.set_nonlinear_solver:
            self.draw_link(row, "nonlinear_solver_name", "nonlinear_solver_edit")
        row = layout.row()
        row.prop(self, "set_eigenanalysis")
        if self.set_eigenanalysis:
            self.draw_link(row, "eigenanalysis_name", "eigenanalysis_edit")
        row = layout.row()
        row.prop(self, "set_abort_after")
        if self.set_abort_after:
            self.draw_link(row, "abort_after_name", "abort_after_edit")
        row = layout.row()
        row.prop(self, "set_linear_solver")
        if self.set_linear_solver:
            self.draw_link(row, "linear_solver_name", "linear_solver_edit")
        row = layout.row()
        row.prop(self, "set_dummy_steps")
        if self.set_dummy_steps:
            self.draw_link(row, "dummy_steps_name", "dummy_steps_edit")
        self.draw_link(layout, "output_data_name", "output_data_edit")
        row = layout.row()
        row.prop(self, "set_real_time")
        if self.set_real_time:
            self.draw_link(row, "real_time_name", "real_time_edit")
        row = layout.row()
        row.prop(self, "set_assembly")
        if self.set_assembly:
            self.draw_link(row, "assembly_name", "assembly_edit")
        self.draw_link(layout, "job_control_name", "job_control_edit")
        row = layout.row()
        row.prop(self, "set_default_output")
        if self.set_default_output:
            self.draw_link(row, "default_output_name", "default_output_edit")
        row = layout.row()
        row.prop(self, "set_default_aerodynamic_output")
        if self.set_default_aerodynamic_output:
            self.draw_link(row, "default_aerodynamic_output_name", "default_aerodynamic_output_edit")
        row = layout.row()
        row.prop(self, "set_default_beam_output")
        if self.set_default_beam_output:
            self.draw_link(row, "default_beam_output_name", "default_beam_output_edit")
    def check(self, context):
        return self.basis != (self.forever, self.set_method, self.set_nonlinear_solver, self.set_eigenanalysis, self.set_abort_after, self.set_linear_solver, self.set_dummy_steps, self.set_real_time, self.set_assembly, self.set_default_output, self.set_default_aerodynamic_output, self.set_default_beam_output)
    def create_entity(self):
        return InitialValue(self.name)

klasses[InitialValueOperator.bl_label] = InitialValueOperator

class Save(bpy.types.Operator, Base):
    bl_idname = root_dot + "save"
    bl_options = {'REGISTER', 'INTERNAL'}
    bl_label = "Save Blender File"
    filter_glob = bpy.props.StringProperty(
            default="*.blend",
            options={'HIDDEN'},
            )
    filepath = bpy.props.StringProperty()
    def invoke(self, context, event):
        if not context.blend_data.filepath:
            self.filepath = "untitled.blend"
            context.window_manager.fileselect_add(self)
            return {'RUNNING_MODAL'}
        self.filepath = context.blend_data.filepath
        return self.execute(context)
    def execute(self, context):
        directory = os.path.splitext(self.filepath)[0]
        if not os.path.exists(directory):
            os.mkdir(directory)
        database.simulator[context.scene.simulator_index].write_input_file(context, directory)
        bpy.ops.wm.save_mainfile(filepath=self.filepath)
        context.scene.dirty_simulator = False
        context.scene.clean_log = False
        return{'PASS_THROUGH'}
BPY.klasses.append(Save)

class Simulate(bpy.types.Operator, Base):
    bl_idname = root_dot + "simulate"
    bl_options = {'REGISTER', 'INTERNAL'}
    bl_label = "Run simulation"
    bl_description = "Run MBDyn for the input file"
    def modal(self, context, event):
        wm = context.window_manager
        poll = self.process.poll()
        if poll == None:
            output = subprocess.check_output(("tail", "-n", "1", self.out_file))
            if output and 2 < len(output.split()):
                percent = 100.*(1.-(self.t_final - float(output.split()[2]))/self.t_range)
                wm.progress_update(percent)
            return {'PASS_THROUGH'}
        self.f.seek(0)
        s = self.f.read().decode()
        self.f.close()
        if poll:
            self.report({'ERROR'}, s)
        else:
            context.scene.clean_log = True
            BPY.plot_data = dict()
            if s:
                self.report({'INFO'}, s)
        wm.event_timer_remove(self.timer)
        wm.progress_end()
        return {'FINISHED'}
    def execute(self, context):
        sim = database.simulator[context.scene.simulator_index]
        directory = os.path.splitext(context.blend_data.filepath)[0]
        command = [sim.executable_path, "-s", "-f", os.path.join(directory, context.scene.name + ".mbd")]
        print(" ".join(command))
        self.f = TemporaryFile()
        self.process = subprocess.Popen(command, stdout=self.f, stderr=self.f)
        self.out_file = os.path.join(directory, context.scene.name + ".out")
        self.t_final = sim.final_time if not sim.forever else float("inf")
        self.t_range = self.t_final - sim.initial_time
        subprocess.call(("touch", self.out_file))
        wm = context.window_manager
        wm.progress_begin(0., 100.)
        self.timer = wm.event_timer_add(0.01, context.window)
        wm.modal_handler_add(self)
        return{'RUNNING_MODAL'}
BPY.klasses.append(Simulate)

class Animate(bpy.types.Operator, Base):
    bl_idname = root_dot + "animate"
    bl_options = {'REGISTER', 'INTERNAL'}
    bl_label = "Animate objects"
    bl_description = "Import results into Blender animation starting at the next frame"
    steps = bpy.props.IntProperty(name="Steps between animation", default=1, min=1)
    def invoke(self, context, event):
        scene = context.scene
        directory = os.path.splitext(context.blend_data.filepath)[0]
        for node in database.node:
            for data_path in "location rotation_euler".split():
                node.keyframe_insert(data_path)
        with open(os.path.join(directory, context.scene.name + ".mov")) as f:
            self.lines = f.readlines()
        self.marker = int(self.lines[0].split()[0])
        self.N = float(len(self.lines))
        for self.i, line in enumerate(self.lines[1:]):
            if int(line.split()[0]) == self.marker:
                break
        return context.window_manager.invoke_props_dialog(self)
    def execute(self, context):
        scene = context.scene
        frame_initial = scene.frame_current
        wm = context.window_manager
        wm.progress_begin(0., 100.)
        skip = self.steps - 1
        for n, line in enumerate(self.lines):
            if int(line.split()[0]) == self.marker:
                skip = (skip + 1) % self.steps
            if not skip:
                wm.progress_update(100.*float(n)/self.N)
                fields = line.split()
                node_index = int(fields[0])
                if node_index == self.marker:
                    scene.frame_current += 1
                fields = [float(field) for field in fields[1:13]]
                euler = Matrix([fields[3:6], fields[6:9], fields[9:12]]).to_euler()
                database.node[node_index].location = fields[:3]
                database.node[node_index].rotation_euler = euler[0], euler[1], euler[2]
                for data_path in "location rotation_euler".split():
                    database.node[node_index].keyframe_insert(data_path)
        scene.frame_current = frame_initial + 1
        wm.progress_end()
        return{'FINISHED'}
    def draw(self, context):
        layout = self.layout
        layout.label("File has " + str(int(self.N/(self.i+1))) + " timesteps.")
        layout.prop(self, "steps")
BPY.klasses.append(Animate)

bundle = Bundle(tree, Base, klasses, database.simulator, "simulator")<|MERGE_RESOLUTION|>--- conflicted
+++ resolved
@@ -113,15 +113,9 @@
 class InitialValueOperator(Base):
     bl_label = "Initial value"
     executable_path = bpy.props.StringProperty(name="MBDyn path", description="Path to the MBDyn executable")
-<<<<<<< HEAD
-    initial_time = bpy.props.FloatProperty(name="Initial time", default=0.0, min=0.0, precision=6, description="When to start simulation (s)")
-    forever = bpy.props.BoolProperty(name="Forever")
-    final_time = bpy.props.FloatProperty(name="Final time", default=10.0, min=0.0, precision=6, description="When to end simulation (s)")
-=======
     initial_time = bpy.props.FloatProperty(name="Initial time", description="When to start simulation (s)", default=0.0, min=0.0, precision=6)
     forever = bpy.props.BoolProperty(name="Forever")
     final_time = bpy.props.FloatProperty(name="Final time", description="When to end simulation (s)", default=10.0, min=0.0, precision=6)
->>>>>>> 0e2b1c2d
     general_data_name = bpy.props.EnumProperty(items=enum_general_data, name="General data")
     general_data_edit = bpy.props.BoolProperty(name="")
     set_method = bpy.props.BoolProperty(name="Set method")
